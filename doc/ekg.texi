--- conflicted
+++ resolved
@@ -216,13 +216,10 @@
 Fix tag renaming possibly causing duplication.
 @item
 Ensure renamed tags are normalized.
-<<<<<<< HEAD
-=======
 @item
 Support metadata where fields are specified via multiple property lines and make "title" such a field, so now titles can have commas.
 @item
 Add new cleanup: @samp{ekg-clean-propertized-text}, run on @samp{ekg-clean-db}.
->>>>>>> adbe9bfb
 @end itemize
 
 @node Version 041
