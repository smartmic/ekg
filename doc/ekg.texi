\input texinfo    @c -*- texinfo -*-
@c %**start of header
@setfilename ekg.info
@settitle ekg, the Emacs Knowledge Graph
@documentencoding UTF-8
@documentlanguage en
@set MAINTAINER Andrew Hyatt
@set MAINTAINEREMAIL @email{ahyatt@gmail.com}
@set MAINTAINERCONTACT @uref{mailto:ahyatt@gmail.com,contact the maintainer}
@c %**end of header

@dircategory Emacs
@direntry
* EKG: (ekg).           A note taking application for emacs using sqlite.
@end direntry

@finalout
@titlepage
@title ekg, the Emacs Knowledge Graph
@author Andrew Hyatt (@email{ahyatt@@gmail.com})
@end titlepage

@contents

@ifnottex
@node Top
@top ekg, the Emacs Knowledge Graph

author:                Andrew Hyatt
@insertcopying

This is the ekg manual, which describes the operation and customization of the ekg package. All information here is relevant to the released version only.

The README is also informative, has screenshots, and can be found in the source and in the git repository, which is at @uref{https://github.com/ahyatt/ekg}.

@end ifnottex

@menu
* Introduction::
* Installation::
* Changelog::
* Database::
* Concepts and data model in ekg::
* Understanding and editing the note buffer::
* Capturing notes::
* Viewing tags or notes::
* Magic tags::
* The trash::
* Links to ekg in org-mode::
* Importing from org-roam::
* Backups::
* Database maintenance::
* Customizing ekg with hooks::
* Integration with ekg::
* Extras::
* Design::

@detailmenu
--- The Detailed Node Listing ---

Installation

* Sqlite dependency::
* Installing via Melpa::
* Installing by hand::

Changelog

* Version 0.4.1: Version 041. 
* Version 0.4: Version 04. 
* Version 0.3.3: Version 033. 
* Version 0.3.2: Version 032. 
* Version 0.3.1: Version 031. 
* Version 0.3: Version 03. 
* Version 0.2.1: Version 021. 
* Version 0.2: Version 02. 

Understanding and editing the note buffer

* Note properties::
* Note text::
* Drafts::
* A warning about org-mode::

Capturing notes

* Templates::
* Changing the initial tags of a note::
* Inline commands::

Viewing tags or notes

* Commands in the notes buffer::
* Customizing note display in @samp{ekg-notes-mode}::

Extras

* Embeddings::
* Logseq::
* LLM::

Logseq

* Exporting::
* Importing::

LLM

* Augmenting notes with LLM output::
* Using ekg notes as prompts::
* Querying your ekg database::

Design

* The triple database::
* The metadata section::

@end detailmenu
@end menu

@node Introduction
@chapter Introduction

The ekg module is a simple but opinionated note taking application, for emacs.
It is a substitute for such other emacs applications such as org-roam or denote.
ekg stands for @emph{emacs knowledge graph}.

Data is completely stored in a sqlite database. Notes are organized around tags,
and you can view many notes by looking at one or more tags. This provides a
read-only view of various notes, which you can navigate between and choose to
edit in a separate buffer.

The editing of notes combines the editing of the text of the note with various properties stored in the database such as the tags of the note.

@node Installation
@chapter Installation

@menu
* Sqlite dependency::
* Installing via Melpa::
* Installing by hand::
@end menu

@node Sqlite dependency
@section Sqlite dependency

If using Emacs version 29, you are likely have @samp{sqlite} as a library compiled into Emacs.  Versions prior to the use @samp{emacsql} for access to sqlite.  If you are using a pre-Emacs 29 version, you need to have @samp{sqlite} installed on your system.

@node Installing via Melpa
@section Installing via Melpa

This is the easiest and recommended way to install ekg. If you have not set up Melpa yet, follow the instructions at @uref{https://melpa.org/#/getting-started}.

There is no need to use Melpa Stable, because development happens in a branch and is not integrated until it is deemed stable. When bugs are discovered, fixes are pushed to the main branch soon, so it is usually a good idea to keep your version up to date.

There are many ways to use Melpa to download ekg, but using @samp{use-package} is the easiest way, and recommended because it allows you to get the pacakge and configure it in one place.  An example use is below.

@lisp
(use-package ekg
  :bind (([f11] . ekg-capture)))
@end lisp

@node Installing by hand
@section Installing by hand

If you wish to install by hand, you need to make sure to install the triples library, found in GNU ELPA, and at @uref{https://github.com/ahyatt/triples}.

Clone the ekg library, from whatever branch you would like to use (@samp{main} corresponds to the release version, and @samp{develop} is where development of the next version happens). Add your source directory and require ekg. The following is an example assuming you cloned ekg into @samp{~/src/ekg}, and the triples library is already installed.

@lisp
(add-to-list 'load-path "~/src/ekg")
(require 'ekg)
@end lisp

@node Changelog
@chapter Changelog

@menu
* Version 0.4.1: Version 041. 
* Version 0.4: Version 04. 
* Version 0.3.3: Version 033. 
* Version 0.3.2: Version 032. 
* Version 0.3.1: Version 031. 
* Version 0.3: Version 03. 
* Version 0.2.1: Version 021. 
* Version 0.2: Version 02. 
@end menu

@node Version 041
@section Version 0.4.1

@itemize
@item
Fix issues using default emacs in-buffer completion, and allowing completion in places we shouldn't.
@item
Add @samp{ekg-embedding-generate-on-save} and @samp{ekg-embedding-disable-generate-on-save} to turn off generating embeddings for notes.
@end itemize

@node Version 04
@section Version 0.4

@itemize
@item
Added ability to save in-progress notes.
@item
Added "magic tags", tags that cause elisp to be executed.  See the @ref{Magic tags, , magic tags} section for more detail.
@item
Added @samp{ekg-llm}, a separate module, so LLMs can append to or rewrite notes, using other notes as prompts.  As with ekg-embeddings, a Open API key is required.
@item
Added @samp{ekg-capture-file} to save notes associated with a file, or go that same note.
@item
Depend on the @uref{https://github.com/ahyatt/llm, llm package} for embeddings and llm functionality, so the user can choose different providers.
@item
Improved @samp{ekg-clean-db} to fix bugs and change empty-note deletion logic.
@item
Improved @samp{ekg-embedding} package to make it more robust to missing embeddings (like what can happen if you save notes without loading the package first).
@item
Added commas to the tag header.
@item
Made separator in @samp{ekg-capture-mode} and @samp{ekg-edit-mode} customizable.
@item
Fixed display of org notes to have properly formatted links and images.  Links can be opened with @samp{[C-c o]}.
@item
Fixed bug where in embedding search and buffer similarity, the highest match was discarded.
@item
Fixed bug in title transclusion for company users.
@item
Changed template behavior to also use parent tags (so templates on "foo" tag, will work if the note tag is "foo/bar").

Thanks to contributors @uref{https://github.com/Gleek, Gleek} and @uref{https://github.com/qingshuizheng, Qingshui Zheng}.
@end itemize

@node Version 033
@section Version 0.3.3

@itemize
@item
Fix native compilation errors.  Upgrade to triples version 0.3.5, which contains more important bug fixes.
@end itemize

@node Version 032
@section Version 0.3.2

@itemize
@item
Upgrade to triples version 0.3.2, which contains important bug fixes.
@end itemize

@node Version 031
@section Version 0.3.1

@itemize
@item
Upgrade to triples module 0.3, which changes how integers are stored in the built-in sqlite (for users of Emacs 29+).  Users of sqlite will have their database automatically upgraded.  A backup will always be made beforehand - you may want to find it (alongside your normal emacs backups), and make sure to keep it around in case the upgrade went wrong in some way.  @strong{Important: if you created your database before this version on the built-in sqlite, and afterwards switched to emacsql, you must switch back to the built-in sqlite for the upgrade.}
@item
Store the ekg version in the database so we know when we need to do updates in the future.
@item
Remove older database updates that should no longer be needed.
@item
Ensure we always are connected to the database before any call to the database happens.
@item
Make ekg-close interactive.
@item
Fixes to ignore bad embeddings which otherwise would cause errors.
@item
Added the ability to kill notes in a notes view, which does not change the database, it only alters the view.  Thanks to Jay Rajput for the contribution!
@item
Fix for tag cleanups, which were sometimes not cleaned up if the tag had other data (such as embeddings).
@item
Added variable @samp{ekg-embedding-text-selector} with a default function so that large notes can have their embeddings taken.
@item
Added @samp{ekg-get-notes-with-title}, which is offered as a useful function for clients.
@end itemize

@node Version 03
@section Version 0.3

@itemize
@item
Added inline commands, see the @ref{Inline commands, , inlines} section for more detail.
@item
Added customization of note display, using inline commands.
@item
Added logseq import / export in its own module, and removed it from the @samp{ekg-org-roam} module.  See the @ref{Logseq, , logseq} section for more details.
@item
Improve window management, now we play nicer with customized window configuration, and now opening a list of notes will also switch to that window.
@item
Improved metadata overlay look and function, it now looks just like @samp{message-mode}, which hopefully will help with people's intuitions on how it works.
@item
Added a blank line between notes in notes list buffers, for a cleaner look.
@item
Renamed @samp{ekg-rename-tag} to @samp{ekg-global-rename-tag} to clarify this isn't for changing an individual tag in a note.
@item
Added arg prefix behavior to @samp{ekg-notes-delete} to allow deleting notes without a warning.
@item
Made @samp{ekg-capture} have unique buffer names, so the user can capture multiple notes at the same time.
@end itemize

Thanks especially to users and contributors: @uref{https://github.com/jayrajput, Jay Rajput}, @uref{https://github.com/qingshuizheng, Qingshui Zheng}, And @uref{https://github.com/cuprum, cuprum}.

@node Version 021
@section Version 0.2.1

@itemize
@item
Removed @samp{ekg-notes-remove}, which removed one or more tags from a note from a note list buffer.
@item
New keybinding, "q" in the notes buffer, which kills the buffer (thanks to Jay Rajput for the idea).
@end itemize

@node Version 02
@section Version 0.2

@itemize
@item
Added hooks @code{ekg-add-schema-hook}, @code{ekg-note-pre-save-hook}, @code{ekg-note-save-hook}, @code{ekg-note-delete-hook}, and @code{ekg-note-add-tag-hook}  to enable customization.
@item
New commands @samp{ekg-show-notes-latest-captured}, @samp{ekg-show-notes-latest-modified}, for showing notes created or modified recently.
@item
Introduced variable @code{ekg-notes-size} to control the default page size for limited views such as @samp{ekg-show-notes-latest-captured}.
@item
Added templating.
@item
Added embedding as an optional add-on, to enable note similarity and note search; requires an account at OpenAI or similar embedding provider.
@item
Added new function @code{ekg-active-notes} to easily get all non-trashed notes.
@item
Improved ability to have note list buffers that have flexible titles and operation, notably improving the @samp{ekg-show-notes-in-trash} command.
@item
Standardized buffer names for @samp{ekg-notes-mode} buffers, which all are prepended with "ekg" and surrounded by asterisks, to denote that they are non-file-based.
@item
Added the documentation you are reading right now.
@item
Fixed bug interfering with completion at the beginning of the tag property line.
@item
Fix for @code{ekg-notes-refresh} incorrectly calling @code{ekg--show-notes}.
@end itemize

@node Database
@chapter Database

By default, ekg uses the default triple database, which is set in the variable @code{triples-default-database-filename}. The default value of this is @samp{~/.emacs.d/triples.db}.  You can specify a different name if you want the ekg database to be not shared with any other user of the triple package, by customizing the variable @code{ekg-db-file}. When this is @code{nil}, it uses the filename up to the triples package.

@node Concepts and data model in ekg
@chapter Concepts and data model in ekg

The ekg package is built on a flexible database scheme called "triples", where everything is stored as a graph structure; a subject, a predicate, and an object. The implication for the ekg package is that new kinds of data is easy to add, and lives alongside other data. Values of properties, stored as "objects" can themselves have values by adding data where the same value is the "subject". If you plan to do extensive integration work in elisp, it will help to understand these concepts, and the best way to do so is reading the triples package README@.

For notes, we can think of the subject of the triples as an ID@. Notes are created, and have the following types by default, with the type having properties.
@itemize
@item
@samp{tagged}: Tags
@item
@samp{text}: Text, it's major mode, and any inline commands.
@item
@samp{time-tracked}: Creation time and modification time
@item
@samp{titled}: Title
@end itemize

The ID for notes is by default an integer UUID@. However, you can have notes about anything. In EKG an ID can be a resource identifier as well, such as a URL@.  When this happens, the ID is the data interesting in its own right.

Tags may have spaces, but cannot have commas, which are used to separate them when showing them to the user and parsing them back out into properties to store.

Because of the triples model, there is data about the tags for each note. Tags themselves just have type markers indicating they are tags, and can dynamically query for all notes with their tag, so tags always have a current list of notes with their tag.

@node Understanding and editing the note buffer
@chapter Understanding and editing the note buffer

When capturing or creating a note, the note buffer has two areas important to understand. The first is the area for note properties, which has a different background color.  The second is the area for the note text.

@menu
* Note properties::
* Note text::
* Drafts::
* A warning about org-mode::
@end menu

@node Note properties
@section Note properties

The properties shown in the note property area come from the data stored in the database for the entity. At a minimum, there will be tags.

@noindent
A property is displayed with a label, and the value, such as
@quotation
Tags: emacs, ekg

@end quotation

@noindent
Changing these values, when saving the note, will change the values that will be stored in the database.

@noindent
New properties can be added manually, so if you wanted a title, you can add it to the property list.
@quotation
Title: This is my title

@end quotation

@noindent
It's important to note that everything in the section with the different background color is a property and will be treated as such. Text that doesn't look like a property there will cause problems, and properties outside this area will instead be treated as note text.  The end of the property section ends with an uneditable "--text follows this line--", below which the text of the note starts.

@noindent
Not every property has a representation in the property list, only the properties which users may want to change manually.

@noindent
Tag properties have completion to tags built-in, so adding tags you should be able to choose from available tags when typing a new tag into the properties section, or add a new tag that has not yet been used.

@noindent
Ekg makes some effort to make sure that the user doesn't accidentally extend the property section without adding actual properties, since this will likely result in a confusing experience for the user.

@node Note text
@section Note text

Below is the property section is the note section. The text could be anything (or nothing). This is the body text of the note, where you write down whatever
you want to note about, that is relevant to the tags for the note.

There are three modes for the note text: @samp{text-mode}, @samp{markdown-mode}, and @samp{org-mode}. More can be added by customizing the variable @code{ekg-acceptable-modes}, just
make sure its a mode that makes sense for notes. The default mode is configured in @code{ekg-capture-default-mode}, but can be changed when capturing with the command @samp{ekg-change-mode}.

@node Drafts
@section Drafts

Notes can be saved midway through editing, both for capturing and editing notes.  The normal buffer save keybinding will save a draft.  A draft is like a normal note, but has a special tag, by default "draft".  This can be customized in @samp{ekg-draft-tag}.  Having this tag means it doesn't show up in most views, much like the notes in "trash".  Once a note is saved normally, it loses the draft tag.

@node A warning about org-mode
@section A warning about org-mode

Org-mode notes are primarily to use org-mode formatting on. Org-mode has a lot of funtionality, but much of it depends on the assumption that the buffer is all for use by org-mode (not true in this case, because of the properties portion), and the assumption that the buffer is visiting a file, which is also not true. In particular, attachments will not work, and ekg-notes cannot be added to the agenda.

@node Capturing notes
@chapter Capturing notes

@samp{ekg-capture} is the command to capture a note. In ekg this is probably the most frequently used command. It will create a new buffer called @samp{*EKG Capture*}. By
default, it will have the current date tag, such as "date/2023-02-21".

@noindent
@samp{ekg-capture-url} will capture a note associated with a URL resource, and with a  given title as the title of the page. The idea is that the note is annotating
the reference itself as a "literature note". The title also appears as a tag,  so other notes can reference this if needed. For example, if the URL is  @uref{http://example.com}, and the title is "An example URL", the properties buffer  will have the following:

@quotation
Resource: @uref{http://example.com}
Tags: doc/an example url, date/2023-02-25
Title: An example URL

@end quotation

Capturing URLs is a bit clunky as is, if you can wrap it in a function to  supply the name and url of the active browser tab, then you can create a much  easier experience. The following is an example for users of Google Chrome on  Mac OS X@.

@lisp
(defun my/ekg-capture-url ()
  (interactive)

  (ekg-capture-url
   (do-applescript "tell application \"Google Chrome\" to return URL of active tab of front window")
   (do-applescript "tell application \"Google Chrome\" to return Title of active tab of front window")))
@end lisp

@noindent
URL can also point to local files which will be browsed using @samp{find-file} by default. The idea is that you can tag files and folders to make them easier to find. Here is an example note similar to web address URL:

@quotation
Resource: @uref{file:///Users/andrewhyatt/notes/20230510T162600__emacs_init-file.org}
Tags: doc/emacs config, date/2023-05-13, emacs/init
Title: Emacs Config

@end quotation

You can use the function @samp{ekg-capture-file} to either capture a note associated with a file from a buffer visiting that file.  If there already is a buffer associated with the file, the note will be opened instead.  You can use this to store TODOs and other notes about a file.

ekg opens web addresses in browser using @samp{browse-url} and everything else in Emacs using @samp{find-file}.

@noindent
A final way to capture notes comes from a buffer that is viewing a list of notes, in @samp{ekg-notes-mode}. You can call @samp{ekg-notes-create}, which will capture a new note with whatever tags (if any) are associated with the notes buffer.

@noindent
To save any note that is being captured, press @samp{C-c C-c} or call @samp{ekg-capture-finalize}. To cancel, just kill the buffer.

@menu
* Templates::
* Changing the initial tags of a note::
* Inline commands::
@end menu

@node Templates
@section Templates

Ekg comes with a built-in way to have templates. When a note adds a tag, ekg searches for notes with both the tag added, and the tag "template". Any note with those two tags will be added by default to the text of the buffer.

For example, if there is a note with tags, "daily reflection" and "template", with the text "What did you learn today?", adding the tag "daily reflection" to a note will cause the text "What did you learn today?" to appear.  The parents of tags are also searched, so the same thing will happen if for notes tags are "daily reflection/morning" - it will get the template for "daily reflection" as long as it exists.

The adding of templates happens whether intially when setting up the capture buffer, or later when the users completes a tag. Tags added without completion won't trigger this behavior, since at the moment ekg will not be able to understand that a tag has changed.

The other tag searched for can be changed by customizing @code{ekg-template-tag}, which by default is just "template".

This functionality is enabled through the function @samp{ekg-on-add-tag-insert-template} in the variable @code{ekg-note-add-tag-hook}, and can be turned off from removing it from that hook.

@lisp
(remove-hook 'ekg-note-add-tag-hook #'ekg-on-add-tag-insert-template)
@end lisp

@node Changing the initial tags of a note
@section Changing the initial tags of a note

The variable @code{ekg-capture-auto-tag-funcs} has a list of functions to call to add tags. Each function is called, and returns a list (or @code{nil}, the empty list), which are all added to a new note. By default, this variable has the function @samp{ekg-date-tag}, which returns the tag of today's date. If you do not want this, you can remove this function. You can also add your own functions to add the year, the week number, or any tag you feel is appropriate.

@node Inline commands
@section Inline commands

An inline command is a way to insert generated content into notes.  A command has a representation, and can be evaluated.  The representation is an s-expression limited to a subset of functions.  An example of a representation is "My .emacs file: %(transclude-file \"~/.emacs.d/init.el\")". When you are capturing or editing the note, you can create this representation, or see one already created.  When viewing the note in a notes buffer, the inline command is evaluated and the results are inserted into the note.

There are two kinds of inline commands, a normal command, and a note command.  A normal command can do anything, and takes the form "%(<command> <arg 1> <arg 2> @dots{} <arg n>)".  In other words, this is just like an elisp function, except with a "%" in front.  When executing we look for a function starting with @samp{ekg-inline-command-}.  So, for example, we have the following commands available for use:

@itemize
@item
@samp{%(transclude-note id <numwords>)}: Include the contents of another note.  @samp{numwords} is optional, and controls the maximum number of words to include.  If not included, there is no limit.
@item
@samp{%(transclude-file filename <numwords>)}: Include the contents of a file.  @samp{numwords} functions the same here as in @samp{transclude-note}.
@item
@samp{%(transclude-website url <numwords>)}: Include the contents of a website.  As of now, no attempt is made to only include the "main content", so this is best suited to simple text sites that have content without any navigational elements.
@end itemize

These are defined in @code{ekg-inline-command-transclude-note}, and so on.  A user can define new commands just by creating new functions that fit this pattern.  All of these will be executed and content calculated every time the note containing them is re-displayed.  Note that there is currently no automatic refresh when the content being transcluded changes.

The other kind of inline command is a note command.  That functions similarly, with the key difference that the form is now "%n(<command> <arg 1> <arg 2> @dots{} <arg n>)", note the "n" in front.  The difference here is that there is an implicit first argument that is the note that is being displayed in the current context.  After that note argument "<arg 1>" and so on will be added.  These are used primarily for controlling the read-only display of notes in notes lists.  The note commands are primarily driven by types, with the idea that a note can have many types, and each type has a note command that displays information related to that type.  Note commands are defined in functions with the prefix @samp{ekg-display-note-}.  The following note commands exist:

@itemize
@item
@samp{%n(id <force>)}: Shows the ID of the note, if it is interesting.  Interesting mainly means it isn't a random-seeming ID that we normally generate for notes, and is instead some sort of resource. If @samp{force} is true, then show it regardless of whether it is interesting or not.
@item
@samp{%n(text <numwords>)}: The text of a note (with any inline commands calculated and their results displayed inline).  @samp{numwords} functions as noted above.
@item
@samp{%n(tagged)}: The tags of a note.
@item
@samp{%n(time-tracked <format-str>)}: The created and modified time of a note.  @samp{format-str}, if passed, controls how the times are formatted (see documentation for @code{format-time-string}, default is @code{%Y-%m-%d}).
@item
@samp{%n(titled)}: The title of a note.
@item
@samp{%n(other)}: A special note that will substitute itself with all type-relevant type note commands that haven't already appeared. So, for example, if there is a type such as @samp{person}, and a note has information with this type, that information will be shown in the @samp{other} command, as if it was substituted by @samp{%n(person)}.  However, if @samp{%n(person)} already appears as a command, it will not add it again in the @samp{other} command.
@end itemize

The @samp{%n(id <force>)} is implemented in @code{ekg-display-note-id}, @samp{%n(text <numwords>)} is implemented in @code{ekg-display-note-text}, and so on.  All these are designed to be useful for customizing the note display (see @ref{Customizing note display in @samp{ekg-notes-mode}, , Customizing note display in ekg-notes-mode}).  Because we want to have these possibly not insert anything, each function must end with a newline if the content is likely to be needing a line to itself.  The functions must always return a string.  Although the default note commands are all based around types, a note command could be anything that needs a note.

Inlines can be added by simply typing them, or a few special commands.  @samp{ekg-edit-add-inline} will add an inline note or file.  For notes, it will prompt to select a note by title or tag and then text. For files, it will prompt for the file name.  The other way is to use completion at point, by typing ">t" and completing by notes with titles.  After completion, the ">t" will be replaced with the correct @samp{transclude-note} command that refers to the titled note selected.  This is only useful for notes with titles, since they are more easily selected by completion.

@node Viewing tags or notes
@chapter Viewing tags or notes

There are several functions to view notes in various ways. All of these show a list of notes in read-only view, that can be navigated and interacted with. This is a @samp{ekg-notes-mode} buffer.

@samp{ekg-show-notes-with-tag} will show all notes tagged with the given tag.

@samp{ekg-show-notes-with-any-tags} will show all notes that have any of the tags given.

@samp{ekg-show-notes-with-all-tags} will show all notes that have all of the tags given.

@samp{ekg-show-notes-for-today} will show the notes taken today.

@samp{ekg-show-notes-latest-captured} will show a number of notes from newest to oldest. The number is 20 by default, but can be changed by customizing @code{ekg-notes-size}.

@samp{ekg-show-notes-latest-modified} will show a number of notes from newest to oldest, but by modification time, not by creation time. The number is also 20 by default and can be changed by customizing @code{ekg-notes-size}.

@samp{ekg-show-notes-in-trash} will show the notes in the trash (see the @ref{The trash, , trash} section for details on how this works).

@menu
* Commands in the notes buffer::
* Customizing note display in @samp{ekg-notes-mode}::
@end menu

@node Commands in the notes buffer
@section Commands in the notes buffer

The notes buffer is navigated via the following commands (the default binding is also given):

@samp{ekg-notes-tag} (@samp{t}), open another notes buffer showing notes with any of the tags of current note.

@samp{ekg-notes-open} (@samp{o}), edit the currently selected note.

@samp{ekg-notes-delete} (@samp{d}), trash the current note (or, if this is the trash list, truly delete it).

@samp{ekg-notes-browse} (@samp{b}), open the resource attached to the current note, if it exists, otherwise do nothing.

@samp{ekg-notes-select-and-browse-url} (@samp{B}), select from all the titles of URL resources in the any of the notes, and browse the URL@.

@samp{ekg-notes-refresh} (@samp{g}), refresh the list of notes in the current buffer, to make sure any new notes or removed notes are updated in the list.

@samp{ekg-notes-create} (@samp{c}), capture a new note with all the tags associated with the list.

@samp{ekg-notes-next} (@samp{n}), move selection to the next note.

@samp{ekg-notes-previous} (@samp{p}), move selection to the previous node.

@samp{ekg-notes-any-note-tags} (@samp{a}), open a new notes list showing any of the tags that appear in the selected note.

@samp{ekg-notes-any-tags} (@samp{A}), open a new notes list showing any of the tags that appear in any of the notes in note list. In other words, if the buffer was displaying notes with tag @samp{emacs}, and there are two notes displayed, one with tags @samp{emacs} and @samp{org-mode}, and the other with @samp{emacs} and @samp{ekg}, a new buffer displaying notes with any of the tags @samp{emacs}, @samp{org-mode}, or @samp{ekg} is created.

@samp{ekg-notes-kill} (@samp{k}), kill a note from the current view.  This only removes the note in the current buffer; the database is not changed.  If the view is refreshed, the note will come back.

@samp{q} will kill the notes buffer.

Many of these commands use the notion that notes lists have associated lists of tags. That is the case for many commands, but not all. For example,
@samp{ekg-show-notes-latest-captured}, @samp{ekg-show-notes-latest-modified}, and @samp{ekg-show-notes-in-trash} have no associated tags.

@node Customizing note display in @samp{ekg-notes-mode}
@section Customizing note display in @samp{ekg-notes-mode}

The main way to customize displays is via the variable @code{ekg-display-note-template}, which is a string that has inline commands in it (normally inline note commands).  See the @ref{Inline commands, , inlines} section for more details on these commands.  Through changing this, the ordering or inclusion of various type-related information can be configured, or extra text added, or anything, really.

The variable @code{ekg-format-funcs} has functions to run to format what ekg displays to the user. They are each run on a temporary buffer with the note text in it, and can make whatever changes necessary before they are displayed in a note list.

@node Magic tags
@chapter Magic tags

Sometimes you want to have behaviors that are associated with particular tags.  For example, if some of your notes are in Chinese, you may want to have tag them all with the same tag.  Going further, it might be nice to have all notes tagged with "chinese", have your favorite Chinese input method on by default.  With magic tags, you can enable this tag-based customization.

This works in a similar manner to @ref{Templates, , templates}, except that templates take effect when you add them, while magic tags take effect whenever in a buffer with the tag, whether you just added the tag or are editing a note with the tag already there.  But they also share the same shortcoming: to take effect, the tag must be added via completion, or else it won't take effect.

Creating magic tags is also like creating templates.  You create a note and use a special tag that indicates this tag is a magic tag.  That special tag is, by default, "tag-defun", but can be customized by the variable @samp{ekg-function-tag}.  This tag is itself a "magic tag", and once you add it to a note, the note will change to be in @samp{emacs-lisp-mode}.  Notes co-tagged with this will take effect for any notes with those co-tags (again, just like templates).  For this reason, it's probably best to avoid having any date tags co-tagged, since users probably don't want them to be magic tags.  To illustrate the example that in this section, you could have a note with tags "chinese" and "tag-defun".  This note could have the following content:

@lisp
(set-input-method 'chinese-b5-quick)
@end lisp

@noindent
In this example, once a note is added with "chinese", this function will be run, and all subsequent editing of the note will have this function run.  Note that there can be only one elisp expression in the note; if you have multiple, only the first will be used. It is not advised to have complicated elisp here, since it is not amenable to debugging.  The code is run in the context of the note buffer, but before the text has been inserted.

For tags that are a hierarchy, each level in the hiearchy, from least specific to most specific is tried in order.  So, for example, if the tag was "chinese/writing practice", first we would try "chinese", apply any functions found there, then try "chinese/writing practice", and try and functions found there.

@node The trash
@chapter The trash

Notes deleted from note lists (@samp{ekg-notes-mode}) buffers are not deleted outright, but rather put in the trash. There are two concepts here: trashed tags, and trashed note. A trash tag is a tag with the prefix "trash/" added. Such tags are ignored and not shown to users except when editing notes, at which point the user can choose to remove the trash prefix to un-trash them.  When @samp{ekg-notes-delete} is called, all tags are prefixed with "trash/".

If all of a note's tags are trashed, then the note itself is considered to be trashed. Trashed notes can be seen by calling @samp{ekg-show-notes-in-trash}. If notes are deleted from this list via @samp{ekg-notes-delete} again, they are deleted permanently.  The function @samp{ekg-notes-delete} will only permanently delete something in which all tags are trashed. If you want to un-trash the note, you can edit the note and remove the trash prefix from one or more of the tags.

@node Links to ekg in org-mode
@chapter Links to ekg in org-mode

Both notes in ekg and certain note list buffers can be stored and linked to in org-mode. To store a link to a note, you have to edit that note and call @samp{org-store-link}. That function can also be called in a @samp{ekg-notes-mode} buffer created by @samp{ekg-show-notes-with-any-tags}. Other list types currently will just store their tags assuming the user wants a link to a list with any of the tags in the list.

@node Importing from org-roam
@chapter Importing from org-roam

You can import your notes from org-roam. This will turn all titles into tags, and all links will become tags as well. At the moment, this is done via executing elisp, since importing can be fairly idiosyncratic, and ekg and org-roam have different ways of expressing the same thing that you may want to change. It's best if you looked over @samp{ekg-org-roam.el} and see what is going on, but at least read the following description before manually executing @code{(ekg-org-roam-import)}.

The import is idempotent, so it always will import to the same entities, overwriting older data with new data. If you want to update what is in ekg, you can just rerun the import. In the import, titles and tags will have any commas removed, since commas are commonly used in multiple completion as a separator, so anything with commas would otherwise cause problems when selected. If you have tags you want to turn into prefixes (which is a good idea for tags widely applied, which essentially act as a categorization), you can add those tags to the list at @code{ekg-org-roam-import-tag-to-prefix}. For example,

@lisp
(setq ekg-org-roam-import-tag-to-prefix (append ekg-org-roam-import-tag-to-prefix '("idea" "person")))
@end lisp

Then, when a note is found that is tagged with "idea", but with title "emacs is a powerful tool", then the title in org-roam will be turned into the ekg tag "idea/emacs is a powerful tool", and anything linked with it will also get the same prefix.

@node Backups
@chapter Backups

By default, the ekg package will back up its database, using the backup functionality built into the triples library. By default, behavior is set by @code{ekg-default-num-backups}, set to @samp{5} by default, and @code{ekg-default-backups-strategy}, set to @samp{daily}. These are, on first use of ekg, stored in the database itself, but it can be set again at any time by running:
#+begin_
src emacs-lisp
(triples-backups-setup ekg-db ekg-default-num-backups
                       ekg-default-backups-strategy)
#+end@math{_src}

The strategy can be one of the defaults of @samp{daily}, @samp{weekly}, @samp{every-change}, or @samp{never}, and new methods can be defined as well. See the implementation in @samp{triples-backups.el} for more information.

@node Database maintenance
@chapter Database maintenance

You may occasionally notice that certain tags are obsolete and have no notes, or notes exist that are empty, or various other annoyances. You can call @samp{ekg-clean-db}, which will:

@itemize
@item
First, force a backup.
@item
Remove all tags with no uses.
@item
Remove notes with no text, or just a "*", which is something that often happens with org-mode buffers.
@end itemize

Tags may need to be renamed because the concept has changed in some way.  The command @samp{ekg-global-rename-tag} can quickly rename one tag to another globally across the database, so all tags with the old tag now have the new tag.

@node Customizing ekg with hooks
@chapter Customizing ekg with hooks

You can customize the behavior of ekg in a number of ways.

First, you can create your own schema to store your own data.  The hook @code{ekg-add-schema-hook} is called whenver the database is connected to.  At that point, ekg adds all of its schema, and runs the hooks in this variable.  Adding schema is idempotent, so it can be called any number of times without causing problems.  Adding schema can be done by calling the triples library.  For details on how to create schema, you can either look at the ekg implementation for example, or the triples library README for an overview of how it works.

The @code{ekg-note-pre-save-hook} is called before saving a note, and @code{ekg-note-save-hook} is called after saving, but in the same database transaction as the save.

The @code{ekg-note-delete-hook} is called when deleting a note.

The @code{ekg-note-add-tag-hook} is called when adding a tag, either via the initial tags added to a new note, or tags added after completing a new tag in the note's property list.

@node Integration with ekg
@chapter Integration with ekg

The ekg package is designed to be easy to integrate with.  For example, if you want create a note automatically in one of your functions, you can write:

@lisp
(defun my/log-to-ekg (text)
  "Log TEXT as a note to EKG's date"
  (ekg-save-note (ekg-note-create :text text :mode 'text-mode :tags `(,(ekg-tag-for-date) "log"))))
@end lisp

@noindent
If you wanted to re-use an existing note and append to it, you can do that as well.

@lisp
(defun my/log-to-ekg (text)
  "Log TEXT as a note to EKG's date, appending if possible."
  (let ((notes (ekg-get-notes-with-tags (list (ekg-tag-for-date) "log"))))
    (if notes
        (progn
          (setf (ekg-note-text (car notes)) (concat (ekg-note-text (car notes)) "\n" text))
          (ekg-save-note (car notes)))
      (ekg-save-note (ekg-note-create :text text :mode 'text-mode :tags `(,(ekg-tag-for-date) "log"))))))
@end lisp

There isn't a special API, but the basic defuns such as @code{ekg-save-note}, @code{ekg-note-create-text}, @code{ekg-get-notes-with-tags}, @code{ekg-get-note-with-id}, along with the struct @code{ekg-note} are good starting points.  Capturing notes in different ways can be done by wrapping @code{ekg-capture}, and is how functions such as @code{ekg-capture-url} work.

@noindent
If you add schema and you want the user to be able to modify it, you should supply new alist entries to @code{ekg-metadata-parsers}, and @code{ekg-metadata-labels}.

@noindent
Because inline commands exist, the complete text of a note should be retrieved with @code{ekg-display-note}.  The function @code{ekg-note-text}, will only get the text as stored, which is missing mode related text properties and any text generated from inline commands.

@node Extras
@chapter Extras

The ekg module can have any number of functionality additions. These may appear as other packages with other maintainers, but some are included as part of this package.

@menu
* Embeddings::
* Logseq::
* LLM::
@end menu

@node Embeddings
@section Embeddings

The embeddings functionality can be turned on by requiring the embeddings file and enabling it, such as:

@lisp
(require 'ekg-embedding)
(ekg-embedding-generate-on-save)
@end lisp

This module contains functionality to explore similar notes and search using techniques associated with large language models.  Embeddings let you do searches at a semantic level, based on an understood meaning that is separate from the words used.  For example, if I have a note with a recipe for linguini, embeddings will let me see that it is similar to notes about spaghetti, and not similar to notes about cold fusion.  Because the search is not based on words, but meaning derived from those words, notes that describe the same thing in two different languages should be very similar.  In ekg these let you find notes similar to a current note, or in fact any buffer.  You can also do a query via embeddings.

The idea behind an embedding is that it is an abstract representation of text, represented as a multi-dimensional vector. Because it is just a vector, you can compare the distance between different embeddings, and embedding vectors that are similar should represent similar concepts. This can be used to find similar notes, but also to search, where the search string is transformed into an embedding.

The embedding interfaces with your preferred LLM provider via the @samp{llm} package.  This package allows the user to define their preferred llm backends, which will be stored in @code{ekg-llm-provider}.  Please see the @uref{https://github.com/ahyatt/llm, LLM module project page} for a complete description on how to do this, but an example would be the following:

@lisp
(use-package ekg
  :init
<<<<<<< HEAD
  (require 'llm-openai)  ;; the specific LLM provider must be required
=======
  (require ekg-embedding)
  (ekg-embedding-generate-on-save)
>>>>>>> 21c5f8fa
  (let ((my-provider (make-llm-openai :key "my-openai-api-key")))
    (setq ekg-llm-provider my-provider
          ekg-embedding-provider my-provider)))
@end lisp

The embedding provider should be kept the same as you continue using ekg, however if you do change it, you will need to call @samp{ekg-embedding-generate-all} with a prefix argument (@samp{C-u M-x ekg-embedding-generate-all}), which will regenerate all embeddings asynchronously.  The embedding provider does not have to be the same as the LLM provider (if you also use the @ref{LLM} add-on.)  Also note that the provider will get the text of all your notes, so if that bothers you, do not use any provider on a server.

Once you have this set up, and you have already called @code{(require 'ekg-embedding)} and @code{(ekg-embedding-generate-on-save)} you can call @samp{M-x ekg-embedding-generate-all}. This may take a long time as each
embedding has to be generated separately with its own API call. Once you've done this, you can call, in @samp{ekg-notes-mode}, @samp{ekg-embedding-show-similar} to get a list of similar notes. You can also call @samp{ekg-embedding-search} to perform a search over your notes using embeddings.  In any buffer, you can call @samp{ekg-embedding-show-similar-to-current-buffer} to similar notes to whatever the text is in the curent buffer.

The variable @samp{ekg-embedding-text-selector} has a value that is a function that will pre-process all text that is sent for embeddings.  The default value is @samp{ekg-embedding-text-selector-initial}, which will estimate the size of the tokens sent and limit the text to the first 8k tokens.  Right now the function is tuned to the limits of Open AI's embedding framework, and a different function may be needed for other embedding APIs.

If you would like to stop generating embeddings for notes in a session, you can call @code{(ekg-embedding-disable-generate-on-save)}.

@node Logseq
@section Logseq

ekg can sync with logseq, a PKMS application that can run on a laptop or phone.  Logseq is particularly convenient as a way to view or enter notes on your phone, and various synchronization solutions exist to sync local files with your phone.  Because ekg and logseq have different designs, these apps are not perfectly compatible. The ekg and logseq syncing is designed to favor ekg's system when a conflict arises.

There are two ways to use logseq, one is maintaining logseq as an export-only copy of ekg data, where you don't plan to modify anything in logseq, just using it to access your notes on other platforms.  Exporting from ekg is destructive, though, so without an initial import, @strong{exporting will overwrite logseq files with data from ekg, so it may destroy data}.  The other way is to sync bidirectionally.  This starts by importing anything from logseq that has never been imported before, and then writing ekg's data on top.  This will preserve data, but will lose the initial formatting of ordering of pages.  Both of these methods, then, will significantly impact your logseq notes.  @strong{It is highly advised to back up your logseq files before starting}.

To export to logseq, start by requiring the @samp{ekg-logseq} module and setting up @code{ekg-logseq-dir}, which points to the base of your logseq file (where there is a "pages" and "journals" directory):
@lisp
(require 'ekg-logseq)
(setq ekg-logseq-dir "~/my/logseq")
@end lisp

If you wish to maintain logseq as a read-only copy of ekg, just run @samp{ekg-logseq-export} when you wish to export data.  This currently may take a few seconds to a minute, depending on how much data you have.  We attempt to not write any files that are unchanged.  To have a bidirectional synchronization, run @samp{ekg-logseq-sync}, which will first import data from logseq, then export data.

@menu
* Exporting::
* Importing::
@end menu

@node Exporting
@subsection Exporting

When exporting, it's important to understand the differences between ekg and logseq.  Logseq has one page per tag, and one page is one file.  Within the page there are many sections, which can be individually referenced.  The pages are the same as tags, and the sections are similar to ekg notes.  However, logseq has a design where the user is seeing mostly one page at a time.  ekg's design is one where notes are shown in a variety of contexts, mostly tag related, but not always.  In logseq, notes lives in a page and is referenced from others, whereas in ekg, notes don't "live" anywhere, but are just tagged.  To compensate for this difference, we export notes based on their first non-date tag as the page where the text will apear, and reference other tags, where they will appear as backlinks.  In addition, in org-mode, notes in a page appear as top-level outlines, which are supposed to have text for the outline node.  If there is an ekg note with a title, the title will appear as the text, otherwise the outline node will just read "Untitled note".  Because this initial headline is where various properties are stored, and is followed immediately by tags, it makes sense that this is a title instead of just part of the content.

@noindent
For example, take the following note:
@example
Tags: date/2023-04-05, ekg, logseq

ekg can export into logseq!
@end example

@noindent
This will be exported into "pages/ekg.org":

@example
#+title: ekg

* Untitled note
:PROPERTIES:
:ID: 33134561605
:EKG_HASH: 89471eadbd7cc56b088f5513c11f68cb1d11d045
:END:
#[[2023-04-05]] #[[logseq]]
ekg can export into logseq
@end example

@noindent
Each node points to its ID which is from ekg (but, if it was originally imported, the ekg ID might originally be from logseq).  We also encode the hash of the exported data.  This is to keep track of what was exported, so we do not re-import it unless it has changed.  For now, even if the data is changed, it is not re-imported.  Files for "pages/logseq.org" and "journals/2023-04-05" will also be created, although they won't have any content from this note.

@noindent
When exporting, inline commands (see @ref{Inline commands, , inlines} section), are evaluated before exporting to logseq, with the exception of note transclusions, which turn into logseq embeds to the same ID@.  So, other kinds of transclusions or any other commands will evaluate to whatever text they normally evaluate to when viewing the note before exporting to logseq.  For example, if the note has a file tranclusion inline command, the file contents will be exported to logseq.  Logseq embeds are roughly equivalent to note transclusions, but only roughly, since a key difference is that logseq embeds occupy their own lines and appear visually distinct, and ekg transclusions don't.  Because of this, some formatting strangness between the two may happen.

@node Importing
@subsection Importing

@noindent
Imports from logseq will return all top-level items as separate notes.  So, for example, assuming we're reading from the logseq file "pages/logseq.org":

@example
* This is my first time trying logseq  #testing
* The org compatibility here is especially nice  #org

   It really helps me feel comfortable in using the various formatting options I had gotten used to.
@end example

@noindent
This will turn into two notes, one that has text "* This is my first time trying logseq  #testing", and with tags @samp{logseq}, and @samp{testing}, and the other with the rest of the text, with the tags @samp{logseq} and @samp{org}.

@noindent
There are a few things to be aware of.  In logseq, any level of the hierarchy can have an id and be referenced separately.  In ekg, we don't support notes inside of other notes, so these will be imported in the context of the parent note, and won't be available to reference as its own separate note.  Also, logseq has other functionality not supported by ekg, such as queries and potentially anything provided by plugins.  These will be imported as-is to ekg, but without any corresponding functionality.

@noindent
Logseq embeds are imported as note transclusions.

@node LLM
@section LLM

@noindent
The ekg-llm module provides a way to use large language models (LLMs) in the context of ekg notes, and using ekg notes.  This is based on the @samp{llm} package, which allows the user to define their preferred llm backends, which will be stored in @code{ekg-llm-provider}.  Please see the @uref{https://github.com/ahyatt/llm, LLM module project page} for a complete description on how to do this, but an example would be the following:

@lisp
(use-package ekg
  :init
  (require 'llm-openai)  ;; the specific LLM provider must be required
  (let ((my-provider (make-llm-openai :key "my-openai-api-key")))
    (setq ekg-llm-provider my-provider
          ekg-embedding-provider my-provider)))
@end lisp

The embedding and LLM providers can be different.  The LLM provider can change at will.

@menu
* Augmenting notes with LLM output::
* Using ekg notes as prompts::
* Querying your ekg database::
@end menu

@node Augmenting notes with LLM output
@subsection Augmenting notes with LLM output

A note can be sent to an LLM and receive a response.  The response is dependent on the input to the LLM given, which consists of a prompt for the note, and the note text itself.  The default prompt is configured in @code{ekg-llm-default-prompt}.  It works in the same way that @ref{Templates, , templates} do, by looking at each tag of the note and looking for all notes co-tagged with those tags (or the parents of those tags) and the tag "prompt" (which can be configured with @code{ekg-llm-promp-tag}).  The text from those notes are appended in order.

To send a note to an LLM, and have it send a response, call @samp{ekg-llm-send-and-append-note}, which is by default bound to @samp{[C-c .]}.  A prefix argument (@samp{[C-u C-c .]}) will let you edit the prompt before it is sent.  The output from the LLM is appended at the end of the note, in a special section.

To take an example, imagine that we have a note tagged with @samp{prompt} and @samp{recipe}, that gives a prompt saying the LLM should imagine itself an authority on cooking and provide helpful tips to the user to improve their recipes.  The user then can edit a note with a child tag of @samp{recipe}, in this case with a tag of @samp{recipe/monkfish}.  Because @samp{recipe} is a parent of @samp{recipe/monkfish}, it will use this prompt instead of the default one, and the note will be appended to, looking like the following:

@example
Making monkfish again.  It is thick but tends to be wet and hard to get a good sear on.  Maybe I should sous vide it and then blast it with the searzall torch?

#+BEGIN_LLM_OUTPUT
Monkfish can indeed be challenging to sear properly due to its high water content. Sous-vide cooking followed by searing with a torch can be a great technique to achieve the desired result. The sous-vide process will help to cook the fish evenly and retain moisture, while the searzall torch can give it a beautiful caramelized crust. Just be sure to pat the fish dry before searing for better browning and use high heat to quickly sear the exterior without overcooking the inside. Happy cooking!
#+END_LLM_OUTPUT
@end example

Instead of appending, the note can be replaced with the output of the LLM by using @samp{ekg-llm-send-and-replace-note} which is bound to @samp{[C-c ,]}.  As with the append command, using a prefix argument will let the user edit the prompt before sending it.

All prompts in org or markdown modes have a prelude that notes that the format of the input and expected output.

@node Using ekg notes as prompts
@subsection Using ekg notes as prompts

In the previous section, using the @samp{ekg-llm-set-interaction} function was explained, which takes a note title that contains a prompt.  ekg notes are especially suited for prompting, because of the transclusion properties.  Often, in prompting, the prompt is composed of several parts, and some parts are common.  While experimenting with prompts, it's important to be able to iterate on meaningful part of the prompt that may be part of other prompts.

For example, imagine a prompt that is designed to give an Aristotelian response
to a note. A note with tags "aristotle" and "prompt" could have the basics, "You
are Aristotle.  Give a response to the note using Aristotle's writing style and ideas, referencing existing works when possible."  But perhaps you also want some standard behaviors found in other prompts, such as prompt to encourage the LLM response to ask you questions when appropriate.  There may be many prompts in which that sub-prompt may be applicable.  You can use transclusion @ref{Inline commands, , inlines} for this, adding the transclusion to the appropriate part of the prompt.  You can then iterate on each sub-part, trying to get the best behavior.

Additionally, transclusion or other inline commands could help in other ways in forming the prompt, by sharing your schedule, or your current org agenda items as context to the LLM when it is necessary.  These advanced uses will require inline commands that are not part of the base ekg package, but once written, they can be seamless used in prompts.

@node Querying your ekg database
@subsection Querying your ekg database

If you also use embeddings, you can use the interactive function @samp{ekg-llm-query-with-notes} to send a query with the results of your notes.  This essentially will let your notes act as a natural language queryable knowledge base.  It will work for queries in which you have the relevant information.  The answer to the query will appear in a new buffer.

The prompt instructing the user is defined in @samp{ekg-llm-query-prompt-intro}.  This can be changed to tune how the LLM responds to the query.

Note that anything in your database could potentially be retrieved and sent to the LLM, so if you have notes that you consider too private to send for processing, you may not want to use this.

@node Design
@chapter Design

@menu
* The triple database::
* The metadata section::
@end menu

@node The triple database
@section The triple database

The ekg package uses the triples package to interface with a sqlite database.  The reason a database is useful, even for text, is because databases are extremely fast, very flexible, and extremely easy to change.  In general, the less your data looks like just files with text in them, the more database make sense.  In ekg, we can separate the notion of tags from the text, which makes writing functions such as @samp{ekg-global-rename-tag} trivial, and the execution extremely fast.

The decision to use the triples package, though, is related to a different design choice.  In a triple-based system, there's only one database table with four columns, a @samp{subject}, @samp{predicate}, @samp{object}, and @samp{properties}.  One way to think of this schema is that it defines links of different types from a subject to an object. This is combined with a schema, itself defined in triples.  The triples define that subjects can have types, and those types can have properties.  Those properties are expressed in this triple format.  In ekg, the subjects correspond to the IDs of the notes, or tags.  Subjects can have multiple types, and data is factored into types that belong together, with a specific meaning.  To give an example, listing out the data for a note might look something like:

@example
33204698034|base/type|tagged|()
33204698034|tagged/tag|"date/2022-11-06"|(:index 0)
33204698034|tagged/tag|"lentil stew"|(:index 1)
33204698034|base/type|text|()
33204698034|text/text|"Made a great lentil stew with dried porcini mushrooms and delicata squash."
33204698034|text/mode|org-mode|()
33204698034|base/type|time-tracked|()
33204698034|time-tracked/creation-time|1667787928|()
33204698034|time-tracked/modified-time|1667787986|()
@end example

In this example, @samp{33204698034} is the ID for this note.  It has a type (@samp{base/type}), of @samp{tagged}, which means this is something that has tags.  The tags are a list, so the properties contain their index in the list.  Because each one is stored individually, we can easy find all entities with each tag, by querying on all subjects with a particular object value.  This is how reverse links work in the triples package.  In this case, there are two tags, "date/2022-11-06", and "lentil stew".  The note comes from another type, @samp{text}.  And yet another important property, the modification time, is on yet another type, @samp{time-tracked}.  These are all independent.  It is possible to have subjects that have tags but not text, although this doesn't happen currently in ekg.  It's also possible to have any object have a creation and modified time.

Using a triples scheme has the advantage that it is very easy to integrate with.  All data is very "flat", without having to worry about tables and their schemas.  The uniformity means that it lends itself well to integrations, which typically would provide a new type and new data.  The disadvantage is that it is typically less efficient to query, at least for more complicated queries.  On databases that typically will be used with ekg, this should be not noticeable.

IDs (stored as subjects), can be resources.  This is useful when we want to store data about some unique thing, such as an URL@.  Because triples define a graph, every object can be a subject.  For an example, if some data in the graph has a value of "@uref{http://emacs.org}", then we can attach more data to that value, such as tags, notes or anything else.  This is how we store notes about web pages (@samp{ekg-capture-url}).  Having IDs that are meaningful is also useful to enforce unique data, and force that data isn't duplicated.  For example, with this design, you couldn't have both a "tag" entity and a "page" entity that are separate, if they are the same object value, they will be the same subject, with the same ID@. This leads, in our opinion, to a better design.  Also it's useful to note that IDs can be anything, even different types of objects.  Integers, strings, symbols.  This is useful, because objects can be anything.  Because of the design of the triple database, all data can be expanded on with their own data, and that data itself expanded on.  This seems like a useful property to have for a personal knowledge system.

@node The metadata section
@section The metadata section

Because the user may want to modify or create both the text and other database properties at the same time, we use a single buffer that lets the user do both.  Because of this design choice, we have to divide the buffer up into two sections: a metadata section and the text section.  The metadata section is on top, and has a specific format.  Because of this, some @samp{org-mode} functions may not work correctly, because they assume the whole buffer is an org-mode file.  Without this design, however, it isn't clear how the user can easily see and modify everything they need.  Theoretically, having another window might work, but this adds other complications: the user may not want several windows, the user may select or bury one of them, and more.  There isn't an obvious ideal solution, however it could be that the design of the capture/edit buffer changes in the future to fix some of the issues we see with the current implementation.

@bye<|MERGE_RESOLUTION|>--- conflicted
+++ resolved
@@ -756,12 +756,9 @@
 @lisp
 (use-package ekg
   :init
-<<<<<<< HEAD
   (require 'llm-openai)  ;; the specific LLM provider must be required
-=======
-  (require ekg-embedding)
+  (require 'ekg-embedding)
   (ekg-embedding-generate-on-save)
->>>>>>> 21c5f8fa
   (let ((my-provider (make-llm-openai :key "my-openai-api-key")))
     (setq ekg-llm-provider my-provider
           ekg-embedding-provider my-provider)))
