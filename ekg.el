--- conflicted
+++ resolved
@@ -1925,11 +1925,7 @@
 2) Deletes any notes that have no content or almost no content,
 as long as those notes aren't on resources that are interesting.
 
-<<<<<<< HEAD
-3) Delete all trashed notes.
-=======
 3) Deletes all trashed notes.
->>>>>>> adbe9bfb
 
 4) Fixes any duplicate tags.
 "
@@ -1973,12 +1969,8 @@
                                                         (when empty-note "empty"))) ", "))
                  (ekg-note-delete note))))))
   (ekg-clean-dup-tags)
-<<<<<<< HEAD
-  (ekg-clean-leftover-types))
-=======
   (ekg-clean-leftover-types)
   (ekg-clean-propertized-text))
->>>>>>> adbe9bfb
 
 ;; Links for org-mode
 (require 'ol)
