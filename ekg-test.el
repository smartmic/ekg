--- conflicted
+++ resolved
@@ -157,7 +157,6 @@
   (should-not (ekg-get-notes-with-tags '("none" "foo")))
   (should (= (length (ekg-get-notes-with-tags '("bar" "foo"))) 1)))
 
-<<<<<<< HEAD
 (ekg-deftest ekg-test-extract-inlines ()
   (pcase (ekg-extract-inlines "Foo %(transclude 1) %(transclude \"abc\") Bar")
     (`(,text . ,inlines)
@@ -233,7 +232,7 @@
   (should (string-match-p "transclusion1"
                           (ekg-displayable-note-text
                            (car (ekg-get-notes-with-tag "test2"))))))
-=======
+
 (ekg-deftest ekg-test-overlay-interaction-growth ()
   (let ((ekg-capture-auto-tag-funcs nil))
     (ekg-capture '("test"))
@@ -265,7 +264,6 @@
       (delete-char -1)
       (should (= (overlay-end o) (+ 1 (length "Tags: test\n"))))
       (should (= (point) (overlay-end o))))))
->>>>>>> 796b03ac
 
 (provide 'ekg-test)
 
