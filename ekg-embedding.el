;;; ekg-embeddings.el --- Create and use embeddings for ekg -*- lexical-binding: t -*-

;; Copyright (c) 2023  Andrew Hyatt <ahyatt@gmail.com>

;; Author: Andrew Hyatt <ahyatt@gmail.com>
;; Homepage: https://github.com/ahyatt/ekg
;; Keywords: outlines, hypermedia
;; SPDX-License-Identifier: GPL-3.0-or-later
;;
;; This program is free software; you can redistribute it and/or
;; modify it under the terms of the GNU General Public License as
;; published by the Free Software Foundation; either version 3 of the
;; License, or (at your option) any later version.
;;
;; This program is distributed in the hope that it will be useful, but
;; WITHOUT ANY WARRANTY; without even the implied warranty of
;; MERCHANTABILITY or FITNESS FOR A PARTICULAR PURPOSE.  See the GNU
;; General Public License for more details.
;;
;; You should have received a copy of the GNU General Public License
;; along with GNU Emacs.  If not, see <http://www.gnu.org/licenses/>.

;;; Commentary:
;; This is a module for creating, storing, and using embeddings in ekg. The
;; embeddings provide the capability of understanding note and tag similarity,
;; as well as searching via embedding.
;;
;; It is highly recommended that you byte-compile this, or, better yet,
;; native-compile this, due to the amount of calculations that happen.

(require 'ekg)
(require 'llm)

;;; Code:

(defcustom ekg-embedding-text-selector #'ekg-embedding-text-selector-initial
  "Function to select the text of the embedding, which is necessary
because there are usually token limits in the API calls. The
function will be passed the full text and will return the text to
pass to the embedding API."
  :type '(function)
  :group 'ekg-embedding)

(defconst ekg-embedding-provider nil
  "The provider of the embedding.
This is a struct representing a provider in the `llm' package.")

(defun ekg-embedding-connect ()
  "Ensure the database is connected and ekg-embedding schema exists."
  (ekg-connect)
  (ekg-embedding-add-schema))

(defun ekg-embedding-add-schema ()
  "Add the triples schema for storing embeddings."
  (triples-add-schema ekg-db 'embedding '(embedding :base/unique t :base/type vector)))

(defun ekg-embedding-average (embeddings)
  "Compute the average of all of EMBEDDINGS, a list.
Return the vector embedding. This assumes all embeddings are the
same size.  There must be at least one embedding passed in."
(let* ((v (make-vector (length (car embeddings)) 0)))
    (cl-loop for e in (seq-filter (lambda (e) (= (length e) (length v))) embeddings) do
             (cl-loop for i below (length e) do
                      (aset v i (+ (aref v i) (aref e i)))))
    (cl-loop for i below (length v) do
             (aset v i (/ (aref v i) (length embeddings))))
    v))

(defun ekg-embedding-generate-for-note-async (note)
  "Calculate and set the embedding for NOTE.
The embedding is calculated asynchronously and the data is
updated afterwards."
  (llm-embedding-async
   ekg-embedding-provider
   (funcall ekg-embedding-text-selector
            (substring-no-properties
             (ekg-display-note-text note)))
   (lambda (embedding)
     (ekg-connect)
     (triples-set-type ekg-db (ekg-note-id note) 'embedding
                       :embedding embedding))
   (lambda (error-type msg)
     (message "ekg-embedding: error %s: %s" error-type msg))))

(defun ekg-embedding-generate-for-note-sync (note)
  "Calculate and set the embedding for NOTE.
The embedding is calculated synchronously, and the caller will
wait for the embedding to return and be set."
  (ekg-embedding-connect)
  (let ((embedding (llm-embedding
                    ekg-embedding-provider
                    (funcall ekg-embedding-text-selector
                             (substring-no-properties
                              (ekg-display-note-text note))))))
    (if (ekg-embedding-valid-p embedding)
        (triples-set-type ekg-db (ekg-note-id note) 'embedding
                          :embedding embedding)
      (lwarn 'ekg :error "Invalid and unusable embedding generated from llm-embedding of note %s: %S"
             (ekg-note-id note) embedding))))

(defun ekg-embedding-generate-for-note-tags-delayed (note)
  "Run `ekg-embedding-generate-for-note-tags' after a delay.
The delay is necessary when notes have just been saved, because
they may not have an embedding yet."
  (run-with-idle-timer (* 60 5) nil
                       (lambda ()
                         (ekg-embedding-generate-for-note-tags note))))

(defun ekg-embedding-generate-for-note-tags (note)
  "Calculate and set the embedding for all the tags of NOTE."
  (cl-loop for tag in (ekg-note-tags note) do
           (ekg-embedding-refresh-tag-embedding tag)))

(defun ekg-embedding-note-get (note)
  "Get the already store embedding for NOTE."
  (plist-get (ekg-note-properties note) :embedding/embedding))

(defun ekg-embedding-valid-p (embedding)
  "Return non-nil if the embedding is valid."
  ;; If there's a 0, it can't be a valid embedding - we assume we have to have a
  ;; non-zero value on every dimension of the embedding. This is likely true,
  ;; but more likely 0s tend to indicate issues with how the embedding was
  ;; obtained.
  (and (vectorp embedding) (> (length embedding) 0)
       (not (seq-contains-p (lambda (e) (= 0 e)) embedding))))

(defun ekg-embedding-refresh-tag-embedding (tag)
  "Refresh the embedding for TAG.
The embedding for TAG is recomputed by averaging all the
embeddings of notes with the given tag."
  (condition-case err
      (let ((embeddings
             (cl-loop for tagged in
                  (plist-get (triples-get-type ekg-db tag 'tag) :tagged)
                  collect
                  (let ((embedding (plist-get (triples-get-type ekg-db tagged 'embedding)
                                              :embedding)))
                    (unless (ekg-embedding-valid-p embedding)
                      (message "ekg-embedding: invalid embedding for note %s, attempting to fix" tagged)
                      (let ((note (ekg-get-note-with-id tagged)))
                        (ekg-embedding-generate-for-note-sync note)
                        (if (ekg-embedding-valid-p note)
                            (progn
                              (ekg-save-note note)
                              (setf embedding (ekg-embedding-note-get note)))
                          (error "ekg-embedding: could not fix invalid embedding for note %s, can't refresh tag %s" tagged tag))))
                    embedding))))
    (let ((avg (ekg-embedding-average
                (seq-filter #'ekg-embedding-valid-p embeddings))))
      (if (ekg-embedding-valid-p avg)
          (triples-set-type ekg-db tag 'embedding :embedding avg)
        (message "ekg-embedding: could not compute average embedding for tag %s" tag))))
    (error (message "ekg-embedding: error when trying to refresh tag %s: %S" tag err))))

(defun ekg-embedding-generate-all (&optional arg)
  "Generate and store embeddings for every entity that needs one.
It is not necessary for the entity to contain a note. Tags will
be calculated from the average of all tagged entities. Embeddings
will not be calculated for objects with no text, except for tags.
If called with a prefix arg, embeddings will be generated even if
embeddings already exist. This is a fairly slow function, and may
take minutes or hours depending on how much data there is.

Everything here is done asynchronously. A message will be printed
when everything is finished."
  (interactive "P")
  (ekg-embedding-connect)
  (let ((count 0))
       (cl-loop for s in (ekg-active-note-ids) do
                (let ((note (ekg-get-note-with-id s))
                      (embedding (plist-get (triples-get-type ekg-db s 'embedding) :embedding)))
                  (when (and (or arg (not (ekg-embedding-valid-p embedding)))
                             (> (length (ekg-note-text note)) 0))
                    (cl-incf count)
<<<<<<< HEAD
                    (ekg-embedding-generate-for-note-async note))))
       ;; At this point, a lot of async things are happening, so we need to wait
       ;; on all of them. We don't want to bother with a ton of mutexes, so
       ;; we'll just wait for a bit, until everything is idle again.
       (run-with-idle-timer (* 60 5) nil
                            (lambda ()
                              (cl-loop for s in (ekg-tags) do
                                       (ekg-embedding-refresh-tag-embedding s))
                              (message "Generated %s embeddings" count)))))
=======
                    (triples-set-type ekg-db s 'embedding :embedding (ekg-embedding
                                                                      (substring-no-properties (ekg-note-text note))))
                    (thread-yield))))
       (cl-loop for s in (triples-subjects-of-type ekg-db 'tag) do
                (ekg-embedding-refresh-tag-embedding s))
       (triples-backups-maybe-backup ekg-db (ekg-db-file))
       (message "Generated %s embeddings" count)))
>>>>>>> ffc4bede

(defun ekg-embedding-cosine-similarity (v1 v2)
  "Calculate the cosine similarity of V1 and V2.
The return is a floating point number between 0 and 1, where the
closer it is to 1, the more similar it is."
  (let ((dot-product (ekg-embedding-dot-product v1 v2))
        (v1-magnitude (ekg-embedding-magnitude v1))
        (v2-magnitude (ekg-embedding-magnitude v2)))
    (if (and v1-magnitude v2-magnitude)
        (/ dot-product (* v1-magnitude v2-magnitude))
      0)))

(defun ekg-embedding-dot-product (v1 v2)
  "Calculate the dot produce of vectors V1 and V2."
  (let ((result 0))
    (dotimes (i (length v1))
      (setq result (+ result (* (aref v1 i) (aref v2 i)))))
    result))

(defun ekg-embedding-magnitude (v)
  "Calculate magnitude of vector V."
  (let ((sum 0))
    (dotimes (i (length v))
      (setq sum (+ sum (* (aref v i) (aref v i)))))
    (sqrt sum)))

(defun ekg-embedding-text-selector-initial (text)
  "Return the TEXT to use for generating embeddings.
This is shortened to abide by token limits, using a conservative
approach, since it is difficult to predict the number of tokens
exactly."
  (with-temp-buffer
    (insert text)
    (goto-char (point-min))
    ;; The target number of words we want is 8191 (the open AI limit is 8192),
    ;; divided by a factor of 1.5 to be conservative, since one word can be
    ;; multiple tokens.
    (let ((target-num-words (floor (/ 8191 1.5)))
          (num-words 0))
      (while (and (< num-words target-num-words)
                  (not (eobp)))
        (forward-word)
        (cl-incf num-words))
      (buffer-substring-no-properties (point-min) (point)))))

(defun ekg-embedding-delete (id)
  "Delete embedding for ID."
  (ekg-embedding-connect)
  (triples-remove-type ekg-db id 'embedding))

(defun ekg-embedding-get (id)
  "Return the embedding of entity with ID.
If there is no embedding, return nil."
  (plist-get (triples-get-type ekg-db id 'embedding) :embedding))

(defun ekg-embedding-get-all-notes ()
  "Return an alist of id to embedding.
IDs that do not have embeddings will not be in the list."
  (seq-filter #'cdr (cl-loop for s in (ekg-active-note-ids)
                             collect (cons s (ekg-embedding-get s)))))

(defun ekg-embedding-n-most-similar-to-id (id n)
  "From an ID, return a list of the N most similar ids.
The results are in order of most similar to least similar."
  (let ((embedding (ekg-embedding-get id)))
    (unless embedding (error "Unable to find embedding of note %S" id))
    (ekg-embedding-n-most-similar-notes embedding n)))

(defun ekg-embedding-n-most-similar-notes (e n)
  "From an embedding E, return a list of the N most similar ids.
The results are in order of most similar to least similar."
  (let* ((embeddings (ekg-embedding-get-all-notes)))
    (setq embeddings
          (sort
                (mapcar (lambda (id-embedding)
                          (cons (car id-embedding)
                                (ekg-embedding-cosine-similarity e (cdr id-embedding))))
                        embeddings)
                (lambda (a b) (> (cdr a) (cdr b)))))
    (mapcar #'car (cl-subseq embeddings 0 (min n (length embeddings))))))

(defun ekg-embedding-show-similar ()
  "Show similar notes to the current note in a new buffer."
  (interactive nil ekg-notes-mode)
  (ekg-embedding-connect)
  (let ((note (ekg-current-note-or-error)))
    (ekg-setup-notes-buffer
     (format "similar to note \"%s\"" (ekg-note-snippet note))
     (lambda () (mapcar #'ekg-get-note-with-id
                        ;; remove the first match, since the current note will
                        ;; always be the most similar.
                        (cdr (ekg-embedding-n-most-similar-to-id (ekg-note-id note) ekg-notes-size))))
     (ekg-note-tags note))))

(defun ekg-embedding-search (&optional text)
  "Show similar notes to the current note in a new buffer."
  (interactive "MSearch: ")
  (ekg-embedding-connect)
  (ekg-setup-notes-buffer
     (format "similar to \"%s\"" text)
     (lambda () (mapcar #'ekg-get-note-with-id (ekg-embedding-n-most-similar-notes
                                                (llm-embedding ekg-embedding-provider text)
                                                ekg-notes-size)))
     nil))

(defun ekg-embedding-show-similar-to-current-buffer ()
  "Show similar notes to the text in the current buffer."
  (interactive)
  (ekg-embedding-connect)
  (ekg-setup-notes-buffer
     (format "similar to buffer \"%s\"" (buffer-name (current-buffer)))
     (lambda () (mapcar #'ekg-get-note-with-id
                        (ekg-embedding-n-most-similar-notes
                         (llm-embedding ekg-embedding-provider
                                        (funcall ekg-embedding-text-selector
                                                 (substring-no-properties (buffer-string))))
                         ekg-notes-size)))
     nil))

(add-hook 'ekg-note-pre-save-hook #'ekg-embedding-generate-for-note-async)
;; Generating embeddings from a note's tags has to be post-save, since it works
;; by loading saved embeddings.
(add-hook 'ekg-note-save-hook #'ekg-embedding-generate-for-note-tags-delayed)
(add-hook 'ekg-note-delete-hook #'ekg-embedding-delete)

(provide 'ekg-embedding)

;;; ekg-embedding.el ends<|MERGE_RESOLUTION|>--- conflicted
+++ resolved
@@ -172,7 +172,6 @@
                   (when (and (or arg (not (ekg-embedding-valid-p embedding)))
                              (> (length (ekg-note-text note)) 0))
                     (cl-incf count)
-<<<<<<< HEAD
                     (ekg-embedding-generate-for-note-async note))))
        ;; At this point, a lot of async things are happening, so we need to wait
        ;; on all of them. We don't want to bother with a ton of mutexes, so
@@ -182,15 +181,6 @@
                               (cl-loop for s in (ekg-tags) do
                                        (ekg-embedding-refresh-tag-embedding s))
                               (message "Generated %s embeddings" count)))))
-=======
-                    (triples-set-type ekg-db s 'embedding :embedding (ekg-embedding
-                                                                      (substring-no-properties (ekg-note-text note))))
-                    (thread-yield))))
-       (cl-loop for s in (triples-subjects-of-type ekg-db 'tag) do
-                (ekg-embedding-refresh-tag-embedding s))
-       (triples-backups-maybe-backup ekg-db (ekg-db-file))
-       (message "Generated %s embeddings" count)))
->>>>>>> ffc4bede
 
 (defun ekg-embedding-cosine-similarity (v1 v2)
   "Calculate the cosine similarity of V1 and V2.
